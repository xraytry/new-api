package service

import (
	"errors"
	"fmt"
<<<<<<< HEAD
	"math"
=======
	"log"
>>>>>>> 0b9b21ea
	"one-api/common"
	constant2 "one-api/constant"
	"one-api/dto"
	"one-api/model"
	relaycommon "one-api/relay/common"
	"one-api/relay/helper"
	"one-api/setting"
	"one-api/setting/operation_setting"
	"strings"
	"time"

	"github.com/bytedance/gopkg/util/gopool"

	"github.com/gin-gonic/gin"
	"github.com/shopspring/decimal"
)

type TokenDetails struct {
	TextTokens  int
	AudioTokens int
}

type QuotaInfo struct {
	InputDetails  TokenDetails
	OutputDetails TokenDetails
	ModelName     string
	UsePrice      bool
	ModelPrice    float64
	ModelRatio    float64
	GroupRatio    float64
}

func calculateAudioQuota(info QuotaInfo) int {
	if info.UsePrice {
		modelPrice := decimal.NewFromFloat(info.ModelPrice)
		quotaPerUnit := decimal.NewFromFloat(common.QuotaPerUnit)
		groupRatio := decimal.NewFromFloat(info.GroupRatio)

		quota := modelPrice.Mul(quotaPerUnit).Mul(groupRatio)
		return int(quota.IntPart())
	}

	completionRatio := decimal.NewFromFloat(operation_setting.GetCompletionRatio(info.ModelName))
	audioRatio := decimal.NewFromFloat(operation_setting.GetAudioRatio(info.ModelName))
	audioCompletionRatio := decimal.NewFromFloat(operation_setting.GetAudioCompletionRatio(info.ModelName))

	groupRatio := decimal.NewFromFloat(info.GroupRatio)
	modelRatio := decimal.NewFromFloat(info.ModelRatio)
	ratio := groupRatio.Mul(modelRatio)

	inputTextTokens := decimal.NewFromInt(int64(info.InputDetails.TextTokens))
	outputTextTokens := decimal.NewFromInt(int64(info.OutputDetails.TextTokens))
	inputAudioTokens := decimal.NewFromInt(int64(info.InputDetails.AudioTokens))
	outputAudioTokens := decimal.NewFromInt(int64(info.OutputDetails.AudioTokens))

	quota := decimal.Zero
	quota = quota.Add(inputTextTokens)
	quota = quota.Add(outputTextTokens.Mul(completionRatio))
	quota = quota.Add(inputAudioTokens.Mul(audioRatio))
	quota = quota.Add(outputAudioTokens.Mul(audioRatio).Mul(audioCompletionRatio))

	quota = quota.Mul(ratio)

	// If ratio is not zero and quota is less than or equal to zero, set quota to 1
	if !ratio.IsZero() && quota.LessThanOrEqual(decimal.Zero) {
		quota = decimal.NewFromInt(1)
	}

	return int(quota.Round(0).IntPart())
}

func PreWssConsumeQuota(ctx *gin.Context, relayInfo *relaycommon.RelayInfo, usage *dto.RealtimeUsage) error {
	if relayInfo.UsePrice {
		return nil
	}
	userQuota, err := model.GetUserQuota(relayInfo.UserId, false)
	if err != nil {
		return err
	}

	token, err := model.GetTokenByKey(strings.TrimLeft(relayInfo.TokenKey, "sk-"), false)
	if err != nil {
		return err
	}

	modelName := relayInfo.OriginModelName
	textInputTokens := usage.InputTokenDetails.TextTokens
	textOutTokens := usage.OutputTokenDetails.TextTokens
	audioInputTokens := usage.InputTokenDetails.AudioTokens
	audioOutTokens := usage.OutputTokenDetails.AudioTokens
	groupRatio := setting.GetGroupRatio(relayInfo.Group)
	modelRatio, _ := operation_setting.GetModelRatio(modelName)

	autoGroup, exists := ctx.Get("auto_group")
	if exists {
		groupRatio = setting.GetGroupRatio(autoGroup.(string))
		log.Printf("final group ratio: %f", groupRatio)
		relayInfo.Group = autoGroup.(string)
	}

	actualGroupRatio := groupRatio
	userGroupRatio, ok := setting.GetGroupGroupRatio(relayInfo.UserGroup, relayInfo.Group)
	if ok {
		actualGroupRatio = userGroupRatio
	}

	quotaInfo := QuotaInfo{
		InputDetails: TokenDetails{
			TextTokens:  textInputTokens,
			AudioTokens: audioInputTokens,
		},
		OutputDetails: TokenDetails{
			TextTokens:  textOutTokens,
			AudioTokens: audioOutTokens,
		},
		ModelName:  modelName,
		UsePrice:   relayInfo.UsePrice,
		ModelRatio: modelRatio,
		GroupRatio: actualGroupRatio,
	}

	quota := calculateAudioQuota(quotaInfo)

	if userQuota < quota {
		return fmt.Errorf("user quota is not enough, user quota: %s, need quota: %s", common.FormatQuota(userQuota), common.FormatQuota(quota))
	}

	if !token.UnlimitedQuota && token.RemainQuota < quota {
		return fmt.Errorf("token quota is not enough, token remain quota: %s, need quota: %s", common.FormatQuota(token.RemainQuota), common.FormatQuota(quota))
	}

	err = PostConsumeQuota(relayInfo, quota, 0, false)
	if err != nil {
		return err
	}
	common.LogInfo(ctx, "realtime streaming consume quota success, quota: "+fmt.Sprintf("%d", quota))
	return nil
}

func PostWssConsumeQuota(ctx *gin.Context, relayInfo *relaycommon.RelayInfo, modelName string,
	usage *dto.RealtimeUsage, preConsumedQuota int, userQuota int, priceData helper.PriceData, extraContent string) {

	useTimeSeconds := time.Now().Unix() - relayInfo.StartTime.Unix()
	textInputTokens := usage.InputTokenDetails.TextTokens
	textOutTokens := usage.OutputTokenDetails.TextTokens

	audioInputTokens := usage.InputTokenDetails.AudioTokens
	audioOutTokens := usage.OutputTokenDetails.AudioTokens

	tokenName := ctx.GetString("token_name")
	completionRatio := decimal.NewFromFloat(operation_setting.GetCompletionRatio(modelName))
	audioRatio := decimal.NewFromFloat(operation_setting.GetAudioRatio(relayInfo.OriginModelName))
	audioCompletionRatio := decimal.NewFromFloat(operation_setting.GetAudioCompletionRatio(modelName))

	modelRatio := priceData.ModelRatio
	groupRatio := priceData.GroupRatioInfo.GroupRatio
	modelPrice := priceData.ModelPrice
	usePrice := priceData.UsePrice

	quotaInfo := QuotaInfo{
		InputDetails: TokenDetails{
			TextTokens:  textInputTokens,
			AudioTokens: audioInputTokens,
		},
		OutputDetails: TokenDetails{
			TextTokens:  textOutTokens,
			AudioTokens: audioOutTokens,
		},
		ModelName:  modelName,
		UsePrice:   usePrice,
		ModelRatio: modelRatio,
		GroupRatio: groupRatio,
	}

	quota := calculateAudioQuota(quotaInfo)

	totalTokens := usage.TotalTokens
	var logContent string
	if !usePrice {
		logContent = fmt.Sprintf("模型倍率 %.2f，补全倍率 %.2f，音频倍率 %.2f，音频补全倍率 %.2f，分组倍率 %.2f",
			modelRatio, completionRatio.InexactFloat64(), audioRatio.InexactFloat64(), audioCompletionRatio.InexactFloat64(), groupRatio)
	} else {
		logContent = fmt.Sprintf("模型价格 %.2f，分组倍率 %.2f", modelPrice, groupRatio)
	}

	// record all the consume log even if quota is 0
	if totalTokens == 0 {
		// in this case, must be some error happened
		// we cannot just return, because we may have to return the pre-consumed quota
		quota = 0
		logContent += fmt.Sprintf("（可能是上游超时）")
		common.LogError(ctx, fmt.Sprintf("total tokens is 0, cannot consume quota, userId %d, channelId %d, "+
			"tokenId %d, model %s， pre-consumed quota %d", relayInfo.UserId, relayInfo.ChannelId, relayInfo.TokenId, modelName, preConsumedQuota))
	} else {
		model.UpdateUserUsedQuotaAndRequestCount(relayInfo.UserId, quota)
		model.UpdateChannelUsedQuota(relayInfo.ChannelId, quota)
	}

	logModel := modelName
	if extraContent != "" {
		logContent += ", " + extraContent
	}
	other := GenerateWssOtherInfo(ctx, relayInfo, usage, modelRatio, groupRatio,
		completionRatio.InexactFloat64(), audioRatio.InexactFloat64(), audioCompletionRatio.InexactFloat64(), modelPrice, priceData.GroupRatioInfo.GroupSpecialRatio)
	model.RecordConsumeLog(ctx, relayInfo.UserId, relayInfo.ChannelId, usage.InputTokens, usage.OutputTokens, logModel,
		tokenName, quota, logContent, relayInfo.TokenId, userQuota, int(useTimeSeconds), relayInfo.IsStream, relayInfo.Group, other)
}

func PostClaudeConsumeQuota(ctx *gin.Context, relayInfo *relaycommon.RelayInfo,
	usage *dto.Usage, preConsumedQuota int, userQuota int, priceData helper.PriceData, extraContent string) {

	useTimeSeconds := time.Now().Unix() - relayInfo.StartTime.Unix()
	promptTokens := usage.PromptTokens
	completionTokens := usage.CompletionTokens
	modelName := relayInfo.OriginModelName

	tokenName := ctx.GetString("token_name")
	completionRatio := priceData.CompletionRatio
	modelRatio := priceData.ModelRatio
	groupRatio := priceData.GroupRatioInfo.GroupRatio
	modelPrice := priceData.ModelPrice
	cacheRatio := priceData.CacheRatio
	cacheTokens := usage.PromptTokensDetails.CachedTokens

	cacheCreationRatio := priceData.CacheCreationRatio
	cacheCreationTokens := usage.PromptTokensDetails.CachedCreationTokens

	if relayInfo.ChannelType == common.ChannelTypeOpenRouter && priceData.CacheCreationRatio != 1 {
		cacheCreationTokens = CalcOpenRouterCacheCreateTokens(*usage, priceData)
		promptTokens = promptTokens - cacheCreationTokens - cacheTokens
	}

	calculateQuota := 0.0
	if !priceData.UsePrice {
		calculateQuota = float64(promptTokens)
		calculateQuota += float64(cacheTokens) * cacheRatio
		calculateQuota += float64(cacheCreationTokens) * cacheCreationRatio
		calculateQuota += float64(completionTokens) * completionRatio
		calculateQuota = calculateQuota * groupRatio * modelRatio
	} else {
		calculateQuota = modelPrice * common.QuotaPerUnit * groupRatio
	}

	if modelRatio != 0 && calculateQuota <= 0 {
		calculateQuota = 1
	}

	quota := int(calculateQuota)

	totalTokens := promptTokens + completionTokens

	var logContent string
	// record all the consume log even if quota is 0
	if totalTokens == 0 {
		// in this case, must be some error happened
		// we cannot just return, because we may have to return the pre-consumed quota
		quota = 0
		logContent += fmt.Sprintf("（可能是上游出错）")
		common.LogError(ctx, fmt.Sprintf("total tokens is 0, cannot consume quota, userId %d, channelId %d, "+
			"tokenId %d, model %s， pre-consumed quota %d", relayInfo.UserId, relayInfo.ChannelId, relayInfo.TokenId, modelName, preConsumedQuota))
	} else {
		model.UpdateUserUsedQuotaAndRequestCount(relayInfo.UserId, quota)
		model.UpdateChannelUsedQuota(relayInfo.ChannelId, quota)
	}

	quotaDelta := quota - preConsumedQuota
	if quotaDelta != 0 {
		err := PostConsumeQuota(relayInfo, quotaDelta, preConsumedQuota, true)
		if err != nil {
			common.LogError(ctx, "error consuming token remain quota: "+err.Error())
		}
	}

	other := GenerateClaudeOtherInfo(ctx, relayInfo, modelRatio, groupRatio, completionRatio,
		cacheTokens, cacheRatio, cacheCreationTokens, cacheCreationRatio, modelPrice, priceData.GroupRatioInfo.GroupSpecialRatio)
	model.RecordConsumeLog(ctx, relayInfo.UserId, relayInfo.ChannelId, promptTokens, completionTokens, modelName,
		tokenName, quota, logContent, relayInfo.TokenId, userQuota, int(useTimeSeconds), relayInfo.IsStream, relayInfo.Group, other)
}

func CalcOpenRouterCacheCreateTokens(usage dto.Usage, priceData helper.PriceData) int {
	if priceData.CacheCreationRatio == 1 {
		return 0
	}
	quotaPrice := priceData.ModelRatio / common.QuotaPerUnit
	promptCacheCreatePrice := quotaPrice * priceData.CacheCreationRatio
	promptCacheReadPrice := quotaPrice * priceData.CacheRatio
	completionPrice := quotaPrice * priceData.CompletionRatio

	cost := usage.Cost
	totalPromptTokens := float64(usage.PromptTokens)
	completionTokens := float64(usage.CompletionTokens)
	promptCacheReadTokens := float64(usage.PromptTokensDetails.CachedTokens)

	return int(math.Round((cost -
		totalPromptTokens*quotaPrice +
		promptCacheReadTokens*(quotaPrice-promptCacheReadPrice) -
		completionTokens*completionPrice) /
		(promptCacheCreatePrice - quotaPrice)))
}

func PostAudioConsumeQuota(ctx *gin.Context, relayInfo *relaycommon.RelayInfo,
	usage *dto.Usage, preConsumedQuota int, userQuota int, priceData helper.PriceData, extraContent string) {

	useTimeSeconds := time.Now().Unix() - relayInfo.StartTime.Unix()
	textInputTokens := usage.PromptTokensDetails.TextTokens
	textOutTokens := usage.CompletionTokenDetails.TextTokens

	audioInputTokens := usage.PromptTokensDetails.AudioTokens
	audioOutTokens := usage.CompletionTokenDetails.AudioTokens

	tokenName := ctx.GetString("token_name")
	completionRatio := decimal.NewFromFloat(operation_setting.GetCompletionRatio(relayInfo.OriginModelName))
	audioRatio := decimal.NewFromFloat(operation_setting.GetAudioRatio(relayInfo.OriginModelName))
	audioCompletionRatio := decimal.NewFromFloat(operation_setting.GetAudioCompletionRatio(relayInfo.OriginModelName))

	modelRatio := priceData.ModelRatio
	groupRatio := priceData.GroupRatioInfo.GroupRatio
	modelPrice := priceData.ModelPrice
	usePrice := priceData.UsePrice

	quotaInfo := QuotaInfo{
		InputDetails: TokenDetails{
			TextTokens:  textInputTokens,
			AudioTokens: audioInputTokens,
		},
		OutputDetails: TokenDetails{
			TextTokens:  textOutTokens,
			AudioTokens: audioOutTokens,
		},
		ModelName:  relayInfo.OriginModelName,
		UsePrice:   usePrice,
		ModelRatio: modelRatio,
		GroupRatio: groupRatio,
	}

	quota := calculateAudioQuota(quotaInfo)

	totalTokens := usage.TotalTokens
	var logContent string
	if !usePrice {
		logContent = fmt.Sprintf("模型倍率 %.2f，补全倍率 %.2f，音频倍率 %.2f，音频补全倍率 %.2f，分组倍率 %.2f",
			modelRatio, completionRatio.InexactFloat64(), audioRatio.InexactFloat64(), audioCompletionRatio.InexactFloat64(), groupRatio)
	} else {
		logContent = fmt.Sprintf("模型价格 %.2f，分组倍率 %.2f", modelPrice, groupRatio)
	}

	// record all the consume log even if quota is 0
	if totalTokens == 0 {
		// in this case, must be some error happened
		// we cannot just return, because we may have to return the pre-consumed quota
		quota = 0
		logContent += fmt.Sprintf("（可能是上游超时）")
		common.LogError(ctx, fmt.Sprintf("total tokens is 0, cannot consume quota, userId %d, channelId %d, "+
			"tokenId %d, model %s， pre-consumed quota %d", relayInfo.UserId, relayInfo.ChannelId, relayInfo.TokenId, relayInfo.OriginModelName, preConsumedQuota))
	} else {
		model.UpdateUserUsedQuotaAndRequestCount(relayInfo.UserId, quota)
		model.UpdateChannelUsedQuota(relayInfo.ChannelId, quota)
	}

	quotaDelta := quota - preConsumedQuota
	if quotaDelta != 0 {
		err := PostConsumeQuota(relayInfo, quotaDelta, preConsumedQuota, true)
		if err != nil {
			common.LogError(ctx, "error consuming token remain quota: "+err.Error())
		}
	}

	logModel := relayInfo.OriginModelName
	if extraContent != "" {
		logContent += ", " + extraContent
	}
	other := GenerateAudioOtherInfo(ctx, relayInfo, usage, modelRatio, groupRatio,
		completionRatio.InexactFloat64(), audioRatio.InexactFloat64(), audioCompletionRatio.InexactFloat64(), modelPrice, priceData.GroupRatioInfo.GroupSpecialRatio)
	model.RecordConsumeLog(ctx, relayInfo.UserId, relayInfo.ChannelId, usage.PromptTokens, usage.CompletionTokens, logModel,
		tokenName, quota, logContent, relayInfo.TokenId, userQuota, int(useTimeSeconds), relayInfo.IsStream, relayInfo.Group, other)
}

func PreConsumeTokenQuota(relayInfo *relaycommon.RelayInfo, quota int) error {
	if quota < 0 {
		return errors.New("quota 不能为负数！")
	}
	if relayInfo.IsPlayground {
		return nil
	}
	//if relayInfo.TokenUnlimited {
	//	return nil
	//}
	token, err := model.GetTokenByKey(relayInfo.TokenKey, false)
	if err != nil {
		return err
	}
	if !relayInfo.TokenUnlimited && token.RemainQuota < quota {
		return fmt.Errorf("token quota is not enough, token remain quota: %s, need quota: %s", common.FormatQuota(token.RemainQuota), common.FormatQuota(quota))
	}
	err = model.DecreaseTokenQuota(relayInfo.TokenId, relayInfo.TokenKey, quota)
	if err != nil {
		return err
	}
	return nil
}

func PostConsumeQuota(relayInfo *relaycommon.RelayInfo, quota int, preConsumedQuota int, sendEmail bool) (err error) {

	if quota > 0 {
		err = model.DecreaseUserQuota(relayInfo.UserId, quota)
	} else {
		err = model.IncreaseUserQuota(relayInfo.UserId, -quota, false)
	}
	if err != nil {
		return err
	}

	if !relayInfo.IsPlayground {
		if quota > 0 {
			err = model.DecreaseTokenQuota(relayInfo.TokenId, relayInfo.TokenKey, quota)
		} else {
			err = model.IncreaseTokenQuota(relayInfo.TokenId, relayInfo.TokenKey, -quota)
		}
		if err != nil {
			return err
		}
	}

	if sendEmail {
		if (quota + preConsumedQuota) != 0 {
			checkAndSendQuotaNotify(relayInfo, quota, preConsumedQuota)
		}
	}

	return nil
}

func checkAndSendQuotaNotify(relayInfo *relaycommon.RelayInfo, quota int, preConsumedQuota int) {
	gopool.Go(func() {
		userSetting := relayInfo.UserSetting
		threshold := common.QuotaRemindThreshold
		if userCustomThreshold, ok := userSetting[constant2.UserSettingQuotaWarningThreshold]; ok {
			threshold = int(userCustomThreshold.(float64))
		}

		//noMoreQuota := userCache.Quota-(quota+preConsumedQuota) <= 0
		quotaTooLow := false
		consumeQuota := quota + preConsumedQuota
		if relayInfo.UserQuota-consumeQuota < threshold {
			quotaTooLow = true
		}
		if quotaTooLow {
			prompt := "您的额度即将用尽"
			topUpLink := fmt.Sprintf("%s/topup", setting.ServerAddress)
			content := "{{value}}，当前剩余额度为 {{value}}，为了不影响您的使用，请及时充值。<br/>充值链接：<a href='{{value}}'>{{value}}</a>"
			err := NotifyUser(relayInfo.UserId, relayInfo.UserEmail, relayInfo.UserSetting, dto.NewNotify(dto.NotifyTypeQuotaExceed, prompt, content, []interface{}{prompt, common.FormatQuota(relayInfo.UserQuota), topUpLink, topUpLink}))
			if err != nil {
				common.SysError(fmt.Sprintf("failed to send quota notify to user %d: %s", relayInfo.UserId, err.Error()))
			}
		}
	})
}<|MERGE_RESOLUTION|>--- conflicted
+++ resolved
@@ -3,11 +3,8 @@
 import (
 	"errors"
 	"fmt"
-<<<<<<< HEAD
+	"log"
 	"math"
-=======
-	"log"
->>>>>>> 0b9b21ea
 	"one-api/common"
 	constant2 "one-api/constant"
 	"one-api/dto"
