--- conflicted
+++ resolved
@@ -77,16 +77,13 @@
 		}
 		go controller.AutomaticallyTestChannels(frequency)
 	}
-<<<<<<< HEAD
 	go controller.UpdateMidjourneyTask()
-=======
 	if os.Getenv("BATCH_UPDATE_ENABLED") == "true" {
 		common.BatchUpdateEnabled = true
 		common.SysLog("batch update enabled with interval " + strconv.Itoa(common.BatchUpdateInterval) + "s")
 		model.InitBatchUpdater()
 	}
 	controller.InitTokenEncoders()
->>>>>>> d0a0e871
 
 	// Initialize HTTP server
 	server := gin.Default()
