import React, { useEffect, useState } from 'react';
import { useTranslation } from 'react-i18next';
import {
  API,
  copy,
  getTodayStartTimestamp,
  isAdmin,
  showError,
  showSuccess,
  timestamp2string,
  renderAudioModelPrice,
  renderClaudeLogContent,
  renderClaudeModelPrice,
  renderClaudeModelPriceSimple,
  renderGroup,
  renderLogContent,
  renderModelPrice,
  renderModelPriceSimple,
  renderNumber,
  renderQuota,
  stringToColor,
  getLogOther,
  renderModelTag
} from '../../helpers';

import {
  Avatar,
  Button,
  Descriptions,
  Empty,
  Modal,
  Popover,
  Space,
  Spin,
  Table,
  Tag,
  Tooltip,
  Checkbox,
  Card,
  Typography,
  Divider,
  Form,
} from '@douyinfe/semi-ui';
import {
  IllustrationNoResult,
  IllustrationNoResultDark,
} from '@douyinfe/semi-illustrations';
import { ITEMS_PER_PAGE } from '../../constants';
import Paragraph from '@douyinfe/semi-ui/lib/es/typography/paragraph';
import { IconSearch, IconHelpCircle } from '@douyinfe/semi-icons';
import { Route } from 'lucide-react';
import { useTableCompactMode } from '../../hooks/useTableCompactMode';

const { Text } = Typography;

const colors = [
  'amber',
  'blue',
  'cyan',
  'green',
  'grey',
  'indigo',
  'light-blue',
  'lime',
  'orange',
  'pink',
  'purple',
  'red',
  'teal',
  'violet',
  'yellow',
];

const LogsTable = () => {
  const { t } = useTranslation();

  function renderType(type) {
    switch (type) {
      case 1:
        return (
          <Tag color='cyan' shape='circle'>
            {t('充值')}
          </Tag>
        );
      case 2:
        return (
          <Tag color='lime' shape='circle'>
            {t('消费')}
          </Tag>
        );
      case 3:
        return (
          <Tag color='orange' shape='circle'>
            {t('管理')}
          </Tag>
        );
      case 4:
        return (
          <Tag color='purple' shape='circle'>
            {t('系统')}
          </Tag>
        );
      case 5:
        return (
          <Tag color='red' shape='circle'>
            {t('错误')}
          </Tag>
        );
      default:
        return (
          <Tag color='grey' shape='circle'>
            {t('未知')}
          </Tag>
        );
    }
  }

  function renderIsStream(bool) {
    if (bool) {
      return (
        <Tag color='blue' shape='circle'>
          {t('流')}
        </Tag>
      );
    } else {
      return (
        <Tag color='purple' shape='circle'>
          {t('非流')}
        </Tag>
      );
    }
  }

  function renderUseTime(type) {
    const time = parseInt(type);
    if (time < 101) {
      return (
        <Tag color='green' shape='circle'>
          {' '}
          {time} s{' '}
        </Tag>
      );
    } else if (time < 300) {
      return (
        <Tag color='orange' shape='circle'>
          {' '}
          {time} s{' '}
        </Tag>
      );
    } else {
      return (
        <Tag color='red' shape='circle'>
          {' '}
          {time} s{' '}
        </Tag>
      );
    }
  }

  function renderFirstUseTime(type) {
    let time = parseFloat(type) / 1000.0;
    time = time.toFixed(1);
    if (time < 3) {
      return (
        <Tag color='green' shape='circle'>
          {' '}
          {time} s{' '}
        </Tag>
      );
    } else if (time < 10) {
      return (
        <Tag color='orange' shape='circle'>
          {' '}
          {time} s{' '}
        </Tag>
      );
    } else {
      return (
        <Tag color='red' shape='circle'>
          {' '}
          {time} s{' '}
        </Tag>
      );
    }
  }

  function renderModelName(record) {
    let other = getLogOther(record.other);
    let modelMapped =
      other?.is_model_mapped &&
      other?.upstream_model_name &&
      other?.upstream_model_name !== '';
    if (!modelMapped) {
      return renderModelTag(record.model_name, {
        onClick: (event) => {
          copyText(event, record.model_name).then((r) => { });
        },
      });
    } else {
      return (
        <>
          <Space vertical align={'start'}>
            <Popover
              content={
                <div style={{ padding: 10 }}>
                  <Space vertical align={'start'}>
                    <div className='flex items-center'>
                      <Text strong style={{ marginRight: 8 }}>
                        {t('请求并计费模型')}:
                      </Text>
                      {renderModelTag(record.model_name, {
                        onClick: (event) => {
                          copyText(event, record.model_name).then((r) => { });
                        },
                      })}
                    </div>
                    <div className='flex items-center'>
                      <Text strong style={{ marginRight: 8 }}>
                        {t('实际模型')}:
                      </Text>
                      {renderModelTag(other.upstream_model_name, {
                        onClick: (event) => {
                          copyText(event, other.upstream_model_name).then(
                            (r) => { },
                          );
                        },
                      })}
                    </div>
                  </Space>
                </div>
              }
            >
              {renderModelTag(record.model_name, {
                onClick: (event) => {
                  copyText(event, record.model_name).then((r) => { });
                },
                suffixIcon: (
                  <Route
                    style={{ width: '0.9em', height: '0.9em', opacity: 0.75 }}
                  />
                ),
              })}
            </Popover>
          </Space>
        </>
      );
    }
  }

  // Define column keys for selection
  const COLUMN_KEYS = {
    TIME: 'time',
    CHANNEL: 'channel',
    USERNAME: 'username',
    TOKEN: 'token',
    GROUP: 'group',
    TYPE: 'type',
    MODEL: 'model',
    USE_TIME: 'use_time',
    PROMPT: 'prompt',
    COMPLETION: 'completion',
    COST: 'cost',
    RETRY: 'retry',
    IP: 'ip',
    DETAILS: 'details',
  };

  // State for column visibility
  const [visibleColumns, setVisibleColumns] = useState({});
  const [showColumnSelector, setShowColumnSelector] = useState(false);

  // Load saved column preferences from localStorage
  useEffect(() => {
    const savedColumns = localStorage.getItem('logs-table-columns');
    if (savedColumns) {
      try {
        const parsed = JSON.parse(savedColumns);
        // Make sure all columns are accounted for
        const defaults = getDefaultColumnVisibility();
        const merged = { ...defaults, ...parsed };
        setVisibleColumns(merged);
      } catch (e) {
        console.error('Failed to parse saved column preferences', e);
        initDefaultColumns();
      }
    } else {
      initDefaultColumns();
    }
  }, []);

  // Get default column visibility based on user role
  const getDefaultColumnVisibility = () => {
    return {
      [COLUMN_KEYS.TIME]: true,
      [COLUMN_KEYS.CHANNEL]: isAdminUser,
      [COLUMN_KEYS.USERNAME]: isAdminUser,
      [COLUMN_KEYS.TOKEN]: true,
      [COLUMN_KEYS.GROUP]: true,
      [COLUMN_KEYS.TYPE]: true,
      [COLUMN_KEYS.MODEL]: true,
      [COLUMN_KEYS.USE_TIME]: true,
      [COLUMN_KEYS.PROMPT]: true,
      [COLUMN_KEYS.COMPLETION]: true,
      [COLUMN_KEYS.COST]: true,
      [COLUMN_KEYS.RETRY]: isAdminUser,
      [COLUMN_KEYS.IP]: true,
      [COLUMN_KEYS.DETAILS]: true,
    };
  };

  // Initialize default column visibility
  const initDefaultColumns = () => {
    const defaults = getDefaultColumnVisibility();
    setVisibleColumns(defaults);
    localStorage.setItem('logs-table-columns', JSON.stringify(defaults));
  };

  // Handle column visibility change
  const handleColumnVisibilityChange = (columnKey, checked) => {
    const updatedColumns = { ...visibleColumns, [columnKey]: checked };
    setVisibleColumns(updatedColumns);
  };

  // Handle "Select All" checkbox
  const handleSelectAll = (checked) => {
    const allKeys = Object.keys(COLUMN_KEYS).map((key) => COLUMN_KEYS[key]);
    const updatedColumns = {};

    allKeys.forEach((key) => {
      // For admin-only columns, only enable them if user is admin
      if (
        (key === COLUMN_KEYS.CHANNEL ||
          key === COLUMN_KEYS.USERNAME ||
          key === COLUMN_KEYS.RETRY) &&
        !isAdminUser
      ) {
        updatedColumns[key] = false;
      } else {
        updatedColumns[key] = checked;
      }
    });

    setVisibleColumns(updatedColumns);
  };

  // Define all columns
  const allColumns = [
    {
      key: COLUMN_KEYS.TIME,
      title: t('时间'),
      dataIndex: 'timestamp2string',
    },
    {
      key: COLUMN_KEYS.CHANNEL,
      title: t('渠道'),
      dataIndex: 'channel',
      className: isAdmin() ? 'tableShow' : 'tableHiddle',
      render: (text, record, index) => {
        let isMultiKey = false
        let multiKeyIndex = -1;
        let other = getLogOther(record.other);
        if (other?.admin_info) {
          let adminInfo = other.admin_info;
          if (adminInfo?.is_multi_key) {
            isMultiKey = true;
            multiKeyIndex = adminInfo.multi_key_index;
          }
        }

        return isAdminUser ? (
          record.type === 0 || record.type === 2 || record.type === 5 ? (
            <>
              {
                <Tooltip content={record.channel_name || '[未知]'}>
<<<<<<< HEAD
                  <Tag
                    color={colors[parseInt(text) % colors.length]}
                    shape='circle'
                  >
                    {' '}
                    {text}{' '}
                  </Tag>
=======
                  <Space>
                    <Tag
                      color={colors[parseInt(text) % colors.length]}
                      size='large'
                      shape='circle'
                    >
                      {text}
                    </Tag>
                    {
                      isMultiKey && (
                        <Tag
                          color={'white'}
                          size='large'
                          shape='circle'
                        >
                          {multiKeyIndex}
                        </Tag>
                      )
                    }
                  </Space>

>>>>>>> 52a5e58f
                </Tooltip>
              }
            </>
          ) : (
            <></>
          )
        ) : (
          <></>
        );
      },
    },
    {
      key: COLUMN_KEYS.USERNAME,
      title: t('用户'),
      dataIndex: 'username',
      className: isAdmin() ? 'tableShow' : 'tableHiddle',
      render: (text, record, index) => {
        return isAdminUser ? (
          <div>
            <Avatar
              size='small'
              color={stringToColor(text)}
              style={{ marginRight: 4 }}
              onClick={(event) => {
                event.stopPropagation();
                showUserInfo(record.user_id);
              }}
            >
              {typeof text === 'string' && text.slice(0, 1)}
            </Avatar>
            {text}
          </div>
        ) : (
          <></>
        );
      },
    },
    {
      key: COLUMN_KEYS.TOKEN,
      title: t('令牌'),
      dataIndex: 'token_name',
      render: (text, record, index) => {
        return record.type === 0 || record.type === 2 || record.type === 5 ? (
          <div>
            <Tag
              color='grey'
              shape='circle'
              onClick={(event) => {
                //cancel the row click event
                copyText(event, text);
              }}
            >
              {' '}
              {t(text)}{' '}
            </Tag>
          </div>
        ) : (
          <></>
        );
      },
    },
    {
      key: COLUMN_KEYS.GROUP,
      title: t('分组'),
      dataIndex: 'group',
      render: (text, record, index) => {
        if (record.type === 0 || record.type === 2 || record.type === 5) {
          if (record.group) {
            return <>{renderGroup(record.group)}</>;
          } else {
            let other = null;
            try {
              other = JSON.parse(record.other);
            } catch (e) {
              console.error(
                `Failed to parse record.other: "${record.other}".`,
                e,
              );
            }
            if (other === null) {
              return <></>;
            }
            if (other.group !== undefined) {
              return <>{renderGroup(other.group)}</>;
            } else {
              return <></>;
            }
          }
        } else {
          return <></>;
        }
      },
    },
    {
      key: COLUMN_KEYS.TYPE,
      title: t('类型'),
      dataIndex: 'type',
      render: (text, record, index) => {
        return <>{renderType(text)}</>;
      },
    },
    {
      key: COLUMN_KEYS.MODEL,
      title: t('模型'),
      dataIndex: 'model_name',
      render: (text, record, index) => {
        return record.type === 0 || record.type === 2 || record.type === 5 ? (
          <>{renderModelName(record)}</>
        ) : (
          <></>
        );
      },
    },
    {
      key: COLUMN_KEYS.USE_TIME,
      title: t('用时/首字'),
      dataIndex: 'use_time',
      render: (text, record, index) => {
        if (!(record.type === 2 || record.type === 5)) {
          return <></>;
        }
        if (record.is_stream) {
          let other = getLogOther(record.other);
          return (
            <>
              <Space>
                {renderUseTime(text)}
                {renderFirstUseTime(other?.frt)}
                {renderIsStream(record.is_stream)}
              </Space>
            </>
          );
        } else {
          return (
            <>
              <Space>
                {renderUseTime(text)}
                {renderIsStream(record.is_stream)}
              </Space>
            </>
          );
        }
      },
    },
    {
      key: COLUMN_KEYS.PROMPT,
      title: t('提示'),
      dataIndex: 'prompt_tokens',
      render: (text, record, index) => {
        return record.type === 0 || record.type === 2 || record.type === 5 ? (
          <>{<span> {text} </span>}</>
        ) : (
          <></>
        );
      },
    },
    {
      key: COLUMN_KEYS.COMPLETION,
      title: t('补全'),
      dataIndex: 'completion_tokens',
      render: (text, record, index) => {
        return parseInt(text) > 0 &&
          (record.type === 0 || record.type === 2 || record.type === 5) ? (
          <>{<span> {text} </span>}</>
        ) : (
          <></>
        );
      },
    },
    {
      key: COLUMN_KEYS.COST,
      title: t('花费'),
      dataIndex: 'quota',
      render: (text, record, index) => {
        return record.type === 0 || record.type === 2 || record.type === 5 ? (
          <>{renderQuota(text, 6)}</>
        ) : (
          <></>
        );
      },
    },
    {
      key: COLUMN_KEYS.IP,
      title: (
        <div className="flex items-center gap-1">
          {t('IP')}
          <Tooltip content={t('只有当用户设置开启IP记录时，才会进行请求和错误类型日志的IP记录')}>
            <IconHelpCircle className="text-gray-400 cursor-help" />
          </Tooltip>
        </div>
      ),
      dataIndex: 'ip',
      render: (text, record, index) => {
        return (record.type === 2 || record.type === 5) && text ? (
          <Tooltip content={text}>
            <Tag
              color='orange'
              shape='circle'
              onClick={(event) => {
                copyText(event, text);
              }}
            >
              {text}
            </Tag>
          </Tooltip>
        ) : (
          <></>
        );
      },
    },
    {
      key: COLUMN_KEYS.RETRY,
      title: t('重试'),
      dataIndex: 'retry',
      className: isAdmin() ? 'tableShow' : 'tableHiddle',
      render: (text, record, index) => {
        if (!(record.type === 2 || record.type === 5)) {
          return <></>;
        }
        let content = t('渠道') + `：${record.channel}`;
        if (record.other !== '') {
          let other = JSON.parse(record.other);
          if (other === null) {
            return <></>;
          }
          if (other.admin_info !== undefined) {
            if (
              other.admin_info.use_channel !== null &&
              other.admin_info.use_channel !== undefined &&
              other.admin_info.use_channel !== ''
            ) {
              // channel id array
              let useChannel = other.admin_info.use_channel;
              let useChannelStr = useChannel.join('->');
              content = t('渠道') + `：${useChannelStr}`;
            }
          }
        }
        return isAdminUser ? <div>{content}</div> : <></>;
      },
    },
    {
      key: COLUMN_KEYS.DETAILS,
      title: t('详情'),
      dataIndex: 'content',
      fixed: 'right',
      render: (text, record, index) => {
        let other = getLogOther(record.other);
        if (other == null || record.type !== 2) {
          return (
            <Paragraph
              ellipsis={{
                rows: 2,
                showTooltip: {
                  type: 'popover',
                  opts: { style: { width: 240 } },
                },
              }}
              style={{ maxWidth: 240 }}
            >
              {text}
            </Paragraph>
          );
        }
        let content = other?.claude
          ? renderClaudeModelPriceSimple(
            other.model_ratio,
            other.model_price,
            other.group_ratio,
            other?.user_group_ratio,
            other.cache_tokens || 0,
            other.cache_ratio || 1.0,
            other.cache_creation_tokens || 0,
            other.cache_creation_ratio || 1.0,
          )
          : renderModelPriceSimple(
            other.model_ratio,
            other.model_price,
            other.group_ratio,
            other?.user_group_ratio,
            other.cache_tokens || 0,
            other.cache_ratio || 1.0,
          );
        return (
          <Paragraph
            ellipsis={{
              rows: 2,
            }}
            style={{ maxWidth: 240 }}
          >
            {content}
          </Paragraph>
        );
      },
    },
  ];

  // Update table when column visibility changes
  useEffect(() => {
    if (Object.keys(visibleColumns).length > 0) {
      // Save to localStorage
      localStorage.setItem(
        'logs-table-columns',
        JSON.stringify(visibleColumns),
      );
    }
  }, [visibleColumns]);

  // Filter columns based on visibility settings
  const getVisibleColumns = () => {
    return allColumns.filter((column) => visibleColumns[column.key]);
  };

  // Column selector modal
  const renderColumnSelector = () => {
    return (
      <Modal
        title={t('列设置')}
        visible={showColumnSelector}
        onCancel={() => setShowColumnSelector(false)}
        footer={
          <div className='flex justify-end'>
            <Button
              theme='light'
              onClick={() => initDefaultColumns()}
            >
              {t('重置')}
            </Button>
            <Button
              theme='light'
              onClick={() => setShowColumnSelector(false)}
            >
              {t('取消')}
            </Button>
            <Button
              type='primary'
              onClick={() => setShowColumnSelector(false)}
            >
              {t('确定')}
            </Button>
          </div>
        }
      >
        <div style={{ marginBottom: 20 }}>
          <Checkbox
            checked={Object.values(visibleColumns).every((v) => v === true)}
            indeterminate={
              Object.values(visibleColumns).some((v) => v === true) &&
              !Object.values(visibleColumns).every((v) => v === true)
            }
            onChange={(e) => handleSelectAll(e.target.checked)}
          >
            {t('全选')}
          </Checkbox>
        </div>
        <div
          className='flex flex-wrap max-h-96 overflow-y-auto rounded-lg p-4'
          style={{ border: '1px solid var(--semi-color-border)' }}
        >
          {allColumns.map((column) => {
            // Skip admin-only columns for non-admin users
            if (
              !isAdminUser &&
              (column.key === COLUMN_KEYS.CHANNEL ||
                column.key === COLUMN_KEYS.USERNAME ||
                column.key === COLUMN_KEYS.RETRY)
            ) {
              return null;
            }

            return (
              <div key={column.key} className='w-1/2 mb-4 pr-2'>
                <Checkbox
                  checked={!!visibleColumns[column.key]}
                  onChange={(e) =>
                    handleColumnVisibilityChange(column.key, e.target.checked)
                  }
                >
                  {column.title}
                </Checkbox>
              </div>
            );
          })}
        </div>
      </Modal>
    );
  };

  const [logs, setLogs] = useState([]);
  const [expandData, setExpandData] = useState({});
  const [showStat, setShowStat] = useState(false);
  const [loading, setLoading] = useState(false);
  const [loadingStat, setLoadingStat] = useState(false);
  const [activePage, setActivePage] = useState(1);
  const [logCount, setLogCount] = useState(ITEMS_PER_PAGE);
  const [pageSize, setPageSize] = useState(ITEMS_PER_PAGE);
  const [logType, setLogType] = useState(0);
  const isAdminUser = isAdmin();
  let now = new Date();

  // Form 初始值
  const formInitValues = {
    username: '',
    token_name: '',
    model_name: '',
    channel: '',
    group: '',
    dateRange: [
      timestamp2string(getTodayStartTimestamp()),
      timestamp2string(now.getTime() / 1000 + 3600),
    ],
    logType: '0',
  };

  const [stat, setStat] = useState({
    quota: 0,
    token: 0,
  });

  // Form API 引用
  const [formApi, setFormApi] = useState(null);

  // 获取表单值的辅助函数，确保所有值都是字符串
  const getFormValues = () => {
    const formValues = formApi ? formApi.getValues() : {};

    // 处理时间范围
    let start_timestamp = timestamp2string(getTodayStartTimestamp());
    let end_timestamp = timestamp2string(now.getTime() / 1000 + 3600);

    if (
      formValues.dateRange &&
      Array.isArray(formValues.dateRange) &&
      formValues.dateRange.length === 2
    ) {
      start_timestamp = formValues.dateRange[0];
      end_timestamp = formValues.dateRange[1];
    }

    return {
      username: formValues.username || '',
      token_name: formValues.token_name || '',
      model_name: formValues.model_name || '',
      start_timestamp,
      end_timestamp,
      channel: formValues.channel || '',
      group: formValues.group || '',
      logType: formValues.logType ? parseInt(formValues.logType) : 0,
    };
  };

  const getLogSelfStat = async () => {
    const {
      token_name,
      model_name,
      start_timestamp,
      end_timestamp,
      group,
      logType: formLogType,
    } = getFormValues();
    const currentLogType = formLogType !== undefined ? formLogType : logType;
    let localStartTimestamp = Date.parse(start_timestamp) / 1000;
    let localEndTimestamp = Date.parse(end_timestamp) / 1000;
    let url = `/api/log/self/stat?type=${currentLogType}&token_name=${token_name}&model_name=${model_name}&start_timestamp=${localStartTimestamp}&end_timestamp=${localEndTimestamp}&group=${group}`;
    url = encodeURI(url);
    let res = await API.get(url);
    const { success, message, data } = res.data;
    if (success) {
      setStat(data);
    } else {
      showError(message);
    }
  };

  const getLogStat = async () => {
    const {
      username,
      token_name,
      model_name,
      start_timestamp,
      end_timestamp,
      channel,
      group,
      logType: formLogType,
    } = getFormValues();
    const currentLogType = formLogType !== undefined ? formLogType : logType;
    let localStartTimestamp = Date.parse(start_timestamp) / 1000;
    let localEndTimestamp = Date.parse(end_timestamp) / 1000;
    let url = `/api/log/stat?type=${currentLogType}&username=${username}&token_name=${token_name}&model_name=${model_name}&start_timestamp=${localStartTimestamp}&end_timestamp=${localEndTimestamp}&channel=${channel}&group=${group}`;
    url = encodeURI(url);
    let res = await API.get(url);
    const { success, message, data } = res.data;
    if (success) {
      setStat(data);
    } else {
      showError(message);
    }
  };

  const handleEyeClick = async () => {
    if (loadingStat) {
      return;
    }
    setLoadingStat(true);
    if (isAdminUser) {
      await getLogStat();
    } else {
      await getLogSelfStat();
    }
    setShowStat(true);
    setLoadingStat(false);
  };

  const showUserInfo = async (userId) => {
    if (!isAdminUser) {
      return;
    }
    const res = await API.get(`/api/user/${userId}`);
    const { success, message, data } = res.data;
    if (success) {
      Modal.info({
        title: t('用户信息'),
        content: (
          <div style={{ padding: 12 }}>
            <p>
              {t('用户名')}: {data.username}
            </p>
            <p>
              {t('余额')}: {renderQuota(data.quota)}
            </p>
            <p>
              {t('已用额度')}：{renderQuota(data.used_quota)}
            </p>
            <p>
              {t('请求次数')}：{renderNumber(data.request_count)}
            </p>
          </div>
        ),
        centered: true,
      });
    } else {
      showError(message);
    }
  };

  const setLogsFormat = (logs) => {
    let expandDatesLocal = {};
    for (let i = 0; i < logs.length; i++) {
      logs[i].timestamp2string = timestamp2string(logs[i].created_at);
      logs[i].key = logs[i].id;
      let other = getLogOther(logs[i].other);
      let expandDataLocal = [];
      if (isAdmin()) {
        // let content = '渠道：' + logs[i].channel;
        // if (other.admin_info !== undefined) {
        //   if (
        //     other.admin_info.use_channel !== null &&
        //     other.admin_info.use_channel !== undefined &&
        //     other.admin_info.use_channel !== ''
        //   ) {
        //     // channel id array
        //     let useChannel = other.admin_info.use_channel;
        //     let useChannelStr = useChannel.join('->');
        //     content = `渠道：${useChannelStr}`;
        //   }
        // }
        // expandDataLocal.push({
        //   key: '渠道重试',
        //   value: content,
        // })
      }
      if (isAdminUser && (logs[i].type === 0 || logs[i].type === 2)) {
        expandDataLocal.push({
          key: t('渠道信息'),
          value: `${logs[i].channel} - ${logs[i].channel_name || '[未知]'}`,
        });
      }
      if (other?.ws || other?.audio) {
        expandDataLocal.push({
          key: t('语音输入'),
          value: other.audio_input,
        });
        expandDataLocal.push({
          key: t('语音输出'),
          value: other.audio_output,
        });
        expandDataLocal.push({
          key: t('文字输入'),
          value: other.text_input,
        });
        expandDataLocal.push({
          key: t('文字输出'),
          value: other.text_output,
        });
      }
      if (other?.cache_tokens > 0) {
        expandDataLocal.push({
          key: t('缓存 Tokens'),
          value: other.cache_tokens,
        });
      }
      if (other?.cache_creation_tokens > 0) {
        expandDataLocal.push({
          key: t('缓存创建 Tokens'),
          value: other.cache_creation_tokens,
        });
      }
      if (logs[i].type === 2) {
        expandDataLocal.push({
          key: t('日志详情'),
          value: other?.claude
            ? renderClaudeLogContent(
              other?.model_ratio,
              other.completion_ratio,
              other.model_price,
              other.group_ratio,
              other?.user_group_ratio,
              other.cache_ratio || 1.0,
              other.cache_creation_ratio || 1.0,
            )
            : renderLogContent(
              other?.model_ratio,
              other.completion_ratio,
              other.model_price,
              other.group_ratio,
              other?.user_group_ratio,
              false,
              1.0,
              other.web_search || false,
              other.web_search_call_count || 0,
              other.file_search || false,
              other.file_search_call_count || 0,
            ),
        });
      }
      if (logs[i].type === 2) {
        let modelMapped =
          other?.is_model_mapped &&
          other?.upstream_model_name &&
          other?.upstream_model_name !== '';
        if (modelMapped) {
          expandDataLocal.push({
            key: t('请求并计费模型'),
            value: logs[i].model_name,
          });
          expandDataLocal.push({
            key: t('实际模型'),
            value: other.upstream_model_name,
          });
        }
        let content = '';
        if (other?.ws || other?.audio) {
          content = renderAudioModelPrice(
            other?.text_input,
            other?.text_output,
            other?.model_ratio,
            other?.model_price,
            other?.completion_ratio,
            other?.audio_input,
            other?.audio_output,
            other?.audio_ratio,
            other?.audio_completion_ratio,
            other?.group_ratio,
            other?.user_group_ratio,
            other?.cache_tokens || 0,
            other?.cache_ratio || 1.0,
          );
        } else if (other?.claude) {
          content = renderClaudeModelPrice(
            logs[i].prompt_tokens,
            logs[i].completion_tokens,
            other.model_ratio,
            other.model_price,
            other.completion_ratio,
            other.group_ratio,
            other?.user_group_ratio,
            other.cache_tokens || 0,
            other.cache_ratio || 1.0,
            other.cache_creation_tokens || 0,
            other.cache_creation_ratio || 1.0,
          );
        } else {
          content = renderModelPrice(
            logs[i].prompt_tokens,
            logs[i].completion_tokens,
            other?.model_ratio,
            other?.model_price,
            other?.completion_ratio,
            other?.group_ratio,
            other?.user_group_ratio,
            other?.cache_tokens || 0,
            other?.cache_ratio || 1.0,
            other?.image || false,
            other?.image_ratio || 0,
            other?.image_output || 0,
            other?.web_search || false,
            other?.web_search_call_count || 0,
            other?.web_search_price || 0,
            other?.file_search || false,
            other?.file_search_call_count || 0,
            other?.file_search_price || 0,
            other?.audio_input_seperate_price || false,
            other?.audio_input_token_count || 0,
            other?.audio_input_price || 0,
          );
        }
        expandDataLocal.push({
          key: t('计费过程'),
          value: content,
        });
        if (other?.reasoning_effort) {
          expandDataLocal.push({
            key: t('Reasoning Effort'),
            value: other.reasoning_effort,
          });
        }
      }
      expandDatesLocal[logs[i].key] = expandDataLocal;
    }

    setExpandData(expandDatesLocal);
    setLogs(logs);
  };

  const loadLogs = async (startIdx, pageSize, customLogType = null) => {
    setLoading(true);

    let url = '';
    const {
      username,
      token_name,
      model_name,
      start_timestamp,
      end_timestamp,
      channel,
      group,
      logType: formLogType,
    } = getFormValues();

    // 使用传入的 logType 或者表单中的 logType 或者状态中的 logType
    const currentLogType =
      customLogType !== null
        ? customLogType
        : formLogType !== undefined
          ? formLogType
          : logType;

    let localStartTimestamp = Date.parse(start_timestamp) / 1000;
    let localEndTimestamp = Date.parse(end_timestamp) / 1000;
    if (isAdminUser) {
      url = `/api/log/?p=${startIdx}&page_size=${pageSize}&type=${currentLogType}&username=${username}&token_name=${token_name}&model_name=${model_name}&start_timestamp=${localStartTimestamp}&end_timestamp=${localEndTimestamp}&channel=${channel}&group=${group}`;
    } else {
      url = `/api/log/self/?p=${startIdx}&page_size=${pageSize}&type=${currentLogType}&token_name=${token_name}&model_name=${model_name}&start_timestamp=${localStartTimestamp}&end_timestamp=${localEndTimestamp}&group=${group}`;
    }
    url = encodeURI(url);
    const res = await API.get(url);
    const { success, message, data } = res.data;
    if (success) {
      const newPageData = data.items;
      setActivePage(data.page);
      setPageSize(data.page_size);
      setLogCount(data.total);

      setLogsFormat(newPageData);
    } else {
      showError(message);
    }
    setLoading(false);
  };

  const handlePageChange = (page) => {
    setActivePage(page);
    loadLogs(page, pageSize).then((r) => { }); // 不传入logType，让其从表单获取最新值
  };

  const handlePageSizeChange = async (size) => {
    localStorage.setItem('page-size', size + '');
    setPageSize(size);
    setActivePage(1);
    loadLogs(activePage, size)
      .then()
      .catch((reason) => {
        showError(reason);
      });
  };

  const refresh = async () => {
    setActivePage(1);
    handleEyeClick();
    await loadLogs(1, pageSize); // 不传入logType，让其从表单获取最新值
  };

  const copyText = async (e, text) => {
    e.stopPropagation();
    if (await copy(text)) {
      showSuccess('已复制：' + text);
    } else {
      Modal.error({ title: t('无法复制到剪贴板，请手动复制'), content: text });
    }
  };

  useEffect(() => {
    const localPageSize =
      parseInt(localStorage.getItem('page-size')) || ITEMS_PER_PAGE;
    setPageSize(localPageSize);
    loadLogs(activePage, localPageSize)
      .then()
      .catch((reason) => {
        showError(reason);
      });
  }, []);

  // 当 formApi 可用时，初始化统计
  useEffect(() => {
    if (formApi) {
      handleEyeClick();
    }
  }, [formApi]);

  const expandRowRender = (record, index) => {
    return <Descriptions data={expandData[record.key]} />;
  };

  // 检查是否有任何记录有展开内容
  const hasExpandableRows = () => {
    return logs.some(
      (log) => expandData[log.key] && expandData[log.key].length > 0,
    );
  };

  const [compactMode, setCompactMode] = useTableCompactMode('logs');

  return (
    <>
      {renderColumnSelector()}
      <Card
        className='!rounded-2xl mb-4'
        title={
          <div className='flex flex-col w-full'>
            <Spin spinning={loadingStat}>
              <div className="flex flex-col md:flex-row justify-between items-start md:items-center gap-2 w-full">
                <Space>
                  <Tag
                    color='blue'
                    size='large'
                    style={{
                      padding: 15,
                      fontWeight: 500,
                      boxShadow: '0 2px 8px rgba(0, 0, 0, 0.1)',
                    }}
                    className='!rounded-lg'
                  >
                    {t('消耗额度')}: {renderQuota(stat.quota)}
                  </Tag>
                  <Tag
                    color='pink'
                    size='large'
                    style={{
                      padding: 15,
                      fontWeight: 500,
                      boxShadow: '0 2px 8px rgba(0, 0, 0, 0.1)',
                    }}
                    className='!rounded-lg'
                  >
                    RPM: {stat.rpm}
                  </Tag>
                  <Tag
                    color='white'
                    size='large'
                    style={{
                      padding: 15,
                      border: 'none',
                      boxShadow: '0 2px 8px rgba(0, 0, 0, 0.1)',
                      fontWeight: 500,
                    }}
                    className='!rounded-lg'
                  >
                    TPM: {stat.tpm}
                  </Tag>
                </Space>

                <Button
                  theme='light'
                  type='secondary'
                  className="w-full md:w-auto"
                  onClick={() => setCompactMode(!compactMode)}
                >
                  {compactMode ? t('自适应列表') : t('紧凑列表')}
                </Button>
              </div>
            </Spin>

            <Divider margin='12px' />

            {/* 搜索表单区域 */}
            <Form
              initValues={formInitValues}
              getFormApi={(api) => setFormApi(api)}
              onSubmit={refresh}
              allowEmpty={true}
              autoComplete='off'
              layout='vertical'
              trigger='change'
              stopValidateWithError={false}
            >
              <div className='flex flex-col gap-4'>
                <div className='grid grid-cols-1 md:grid-cols-2 lg:grid-cols-4 gap-4'>
                  {/* 时间选择器 */}
                  <div className='col-span-1 lg:col-span-2'>
                    <Form.DatePicker
                      field='dateRange'
                      className='w-full'
                      type='dateTimeRange'
                      placeholder={[t('开始时间'), t('结束时间')]}
                      showClear
                      pure
                    />
                  </div>

                  {/* 其他搜索字段 */}
                  <Form.Input
                    field='token_name'
                    prefix={<IconSearch />}
                    placeholder={t('令牌名称')}
                    showClear
                    pure
                  />

                  <Form.Input
                    field='model_name'
                    prefix={<IconSearch />}
                    placeholder={t('模型名称')}
                    showClear
                    pure
                  />

                  <Form.Input
                    field='group'
                    prefix={<IconSearch />}
                    placeholder={t('分组')}
                    showClear
                    pure
                  />

                  {isAdminUser && (
                    <>
                      <Form.Input
                        field='channel'
                        prefix={<IconSearch />}
                        placeholder={t('渠道 ID')}
                        showClear
                        pure
                      />
                      <Form.Input
                        field='username'
                        prefix={<IconSearch />}
                        placeholder={t('用户名称')}
                        showClear
                        pure
                      />
                    </>
                  )}
                </div>

                {/* 操作按钮区域 */}
                <div className='flex flex-col sm:flex-row justify-between items-start sm:items-center gap-3'>
                  {/* 日志类型选择器 */}
                  <div className='w-full sm:w-auto'>
                    <Form.Select
                      field='logType'
                      placeholder={t('日志类型')}
                      className='w-full sm:w-auto min-w-[120px]'
                      showClear
                      pure
                      onChange={() => {
                        // 延迟执行搜索，让表单值先更新
                        setTimeout(() => {
                          refresh();
                        }, 0);
                      }}
                    >
                      <Form.Select.Option value='0'>
                        {t('全部')}
                      </Form.Select.Option>
                      <Form.Select.Option value='1'>
                        {t('充值')}
                      </Form.Select.Option>
                      <Form.Select.Option value='2'>
                        {t('消费')}
                      </Form.Select.Option>
                      <Form.Select.Option value='3'>
                        {t('管理')}
                      </Form.Select.Option>
                      <Form.Select.Option value='4'>
                        {t('系统')}
                      </Form.Select.Option>
                      <Form.Select.Option value='5'>
                        {t('错误')}
                      </Form.Select.Option>
                    </Form.Select>
                  </div>

                  <div className='flex gap-2 w-full sm:w-auto justify-end'>
                    <Button
                      type='primary'
                      htmlType='submit'
                      loading={loading}
                    >
                      {t('查询')}
                    </Button>
                    <Button
                      theme='light'
                      onClick={() => {
                        if (formApi) {
                          formApi.reset();
                          setLogType(0);
                          setTimeout(() => {
                            refresh();
                          }, 100);
                        }
                      }}
                    >
                      {t('重置')}
                    </Button>
                    <Button
                      theme='light'
                      type='tertiary'
                      onClick={() => setShowColumnSelector(true)}
                    >
                      {t('列设置')}
                    </Button>
                  </div>
                </div>
              </div>
            </Form>
          </div>
        }
        shadows='always'
        bordered={false}
      >
        <Table
          columns={compactMode ? getVisibleColumns().map(({ fixed, ...rest }) => rest) : getVisibleColumns()}
          {...(hasExpandableRows() && {
            expandedRowRender: expandRowRender,
            expandRowByClick: true,
            rowExpandable: (record) =>
              expandData[record.key] && expandData[record.key].length > 0,
          })}
          dataSource={logs}
          rowKey='key'
          loading={loading}
          scroll={compactMode ? undefined : { x: 'max-content' }}
          className='rounded-xl overflow-hidden'
          size='middle'
          empty={
            <Empty
              image={
                <IllustrationNoResult style={{ width: 150, height: 150 }} />
              }
              darkModeImage={
                <IllustrationNoResultDark style={{ width: 150, height: 150 }} />
              }
              description={t('搜索无结果')}
              style={{ padding: 30 }}
            />
          }
          pagination={{
            formatPageText: (page) =>
              t('第 {{start}} - {{end}} 条，共 {{total}} 条', {
                start: page.currentStart,
                end: page.currentEnd,
                total: logCount,
              }),
            currentPage: activePage,
            pageSize: pageSize,
            total: logCount,
            pageSizeOptions: [10, 20, 50, 100],
            showSizeChanger: true,
            onPageSizeChange: (size) => {
              handlePageSizeChange(size);
            },
            onPageChange: handlePageChange,
          }}
        />
      </Card>
    </>
  );
};

export default LogsTable;<|MERGE_RESOLUTION|>--- conflicted
+++ resolved
@@ -372,19 +372,9 @@
             <>
               {
                 <Tooltip content={record.channel_name || '[未知]'}>
-<<<<<<< HEAD
-                  <Tag
-                    color={colors[parseInt(text) % colors.length]}
-                    shape='circle'
-                  >
-                    {' '}
-                    {text}{' '}
-                  </Tag>
-=======
                   <Space>
                     <Tag
                       color={colors[parseInt(text) % colors.length]}
-                      size='large'
                       shape='circle'
                     >
                       {text}
@@ -393,7 +383,6 @@
                       isMultiKey && (
                         <Tag
                           color={'white'}
-                          size='large'
                           shape='circle'
                         >
                           {multiKeyIndex}
@@ -401,8 +390,6 @@
                       )
                     }
                   </Space>
-
->>>>>>> 52a5e58f
                 </Tooltip>
               }
             </>
