--- conflicted
+++ resolved
@@ -31,11 +31,7 @@
 	APITypeXai
 	APITypeCoze
 	APITypeJimeng
-<<<<<<< HEAD
-	APITypeSubmodel
-	APITypeDummy // this one is only for count, do not add any channel after this
-=======
 	APITypeMoonshot // this one is only for count, do not add any channel after this
 	APITypeDummy    // this one is only for count, do not add any channel after this
->>>>>>> 041782c4
+	APITypeSubmodel
 )